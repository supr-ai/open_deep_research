--- conflicted
+++ resolved
@@ -192,12 +192,8 @@
 - `number_of_queries`: Number of search queries to generate per section (default: 2)
 - `max_search_depth`: Maximum number of reflection and search iterations (default: 2)
 - `planner_provider`: Model provider for planning phase (default: "openai", but can be "groq")
-<<<<<<< HEAD
-- `planner_model`: Specific model for planning (default: "o3-mini", but can be any Groq hosted model such as "deepseek-r1-distill-llama-70b")
+- `planner_model`: Specific model for planning (default: "claude-3-7-sonnet-latest", but can be any Groq hosted model such as "deepseek-r1-distill-llama-70b")
 - `planner_chat_model`: Chat model for planning. This setting overrides planner_model (default: None. example: `ChatOpenAI(model_name="gpt-4o")`)
-=======
-- `planner_model`: Specific model for planning (default: "claude-3-7-sonnet-latest", but can be any Groq hosted model such as "deepseek-r1-distill-llama-70b")
->>>>>>> 1e8523e4
 - `writer_model`: Model for writing the report (default: "claude-3-5-sonnet-latest")
 - `writer_chat_model`: Chat model for writing the report. This setting overrides writer_model (default: None. example: `ChatAnthropic(model_name="claude-3-5-sonnet-latest")`)
 - `search_api`: API to use for web searches (default: "tavily", options include "perplexity", "exa", "arxiv", "pubmed", "linkup")
